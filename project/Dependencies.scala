import Dependencies.Versions._
import sbt._

object Dependencies {

  object Versions {
    val catsCoreVersion = "2.10.0"
    val simulacrumVersion = "1.0.1"
<<<<<<< HEAD
    val circeVersion = "0.14.5"
    val protobufSpecsVersion = "2.0.0-alpha4+3-ee5641bf-SNAPSHOT" // requires protobuf release, commit on main
=======
    val circeVersion = "0.14.6"
    val protobufSpecsVersion = "2.0.0-alpha4+1-d751a916-SNAPSHOT"
>>>>>>> 10d9dbac
    val mUnitTeVersion = "0.7.29"
  }

  val catsSlf4j: ModuleID =
    "org.typelevel" %% "log4cats-slf4j" % "2.4.0"

  val circe: Seq[ModuleID] = Seq(
    "io.circe" %% "circe-core"    % circeVersion,
    "io.circe" %% "circe-parser"  % circeVersion,
    "io.circe" %% "circe-generic" % circeVersion
  )

  val scalacheck: Seq[ModuleID] = Seq(
    "org.scalacheck"    %% "scalacheck"      % "1.17.0",
    "org.scalatestplus" %% "scalacheck-1-16" % "3.2.14.0"
  )

  val scalamock: Seq[ModuleID] = Seq(
    "org.scalamock" %% "scalamock" % "5.2.0"
  )

  val scalatest: Seq[ModuleID] = Seq(
    "org.scalatest"    %% "scalatest"                     % "3.2.17",
    "com.ironcorelabs" %% "cats-scalatest"                % "3.1.1",
    "org.typelevel"    %% "cats-effect-testing-scalatest" % "1.5.0"
  )

  val mUnitTest: Seq[ModuleID] = Seq(
    "org.scalameta" %% "munit"                   % mUnitTeVersion,
    "org.scalameta" %% "munit-scalacheck"        % mUnitTeVersion,
    "org.typelevel" %% "munit-cats-effect-3"     % "1.0.7",
    "org.typelevel" %% "scalacheck-effect-munit" % "1.0.4"
  )

  val newType: Seq[ModuleID] = Seq(
    "io.estatico" %% "newtype" % "0.4.4"
  )

  val cats: Seq[ModuleID] = Seq(
    "org.typelevel" %% "cats-core"   % catsCoreVersion,
    "org.typelevel" %% "mouse"       % "1.2.1",
    "org.typelevel" %% "cats-free"   % catsCoreVersion,
    "org.typelevel" %% "cats-effect" % "3.5.1"
  )

  val simulacrum: Seq[ModuleID] = Seq(
    "org.typelevel" %% "simulacrum" % simulacrumVersion
  )

  val protobufSpecs: Seq[ModuleID] = Seq(
    "co.topl" %% "protobuf-fs2" % protobufSpecsVersion
  )

  val sqlite: Seq[ModuleID] = Seq(
    "org.xerial" % "sqlite-jdbc" % "3.42.0.1"
  )

  object Crypto {

    lazy val sources: Seq[ModuleID] =
      Seq("org.bouncycastle" % "bcprov-jdk18on" % "1.76") ++
      circe ++
      newType ++
      cats ++
      simulacrum

    lazy val tests: Seq[ModuleID] =
      (
        scalatest ++
          scalamock ++
          scalacheck
      )
        .map(_ % Test)
  }

  object BramblSdk {

    lazy val sources: Seq[ModuleID] = Dependencies.protobufSpecs

    lazy val tests: Seq[ModuleID] =
      (
        mUnitTest ++
          scalamock
      ).map(_ % Test)
  }

  object ServiceKit {

    lazy val sources: Seq[ModuleID] = sqlite

    lazy val tests: Seq[ModuleID] = (
      mUnitTest ++ sqlite
    ).map(_ % Test)
  }

  object Quivr4s {

    lazy val sources: Seq[ModuleID] = Dependencies.protobufSpecs

    lazy val tests: Seq[ModuleID] = (
      mUnitTest
    ).map(_ % Test)
  }
}<|MERGE_RESOLUTION|>--- conflicted
+++ resolved
@@ -6,13 +6,8 @@
   object Versions {
     val catsCoreVersion = "2.10.0"
     val simulacrumVersion = "1.0.1"
-<<<<<<< HEAD
-    val circeVersion = "0.14.5"
+    val circeVersion = "0.14.6"
     val protobufSpecsVersion = "2.0.0-alpha4+3-ee5641bf-SNAPSHOT" // requires protobuf release, commit on main
-=======
-    val circeVersion = "0.14.6"
-    val protobufSpecsVersion = "2.0.0-alpha4+1-d751a916-SNAPSHOT"
->>>>>>> 10d9dbac
     val mUnitTeVersion = "0.7.29"
   }
 
