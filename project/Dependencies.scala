import Dependencies.Versions._
import sbt._

object Dependencies {

  object Versions {
    val catsCoreVersion = "2.9.0"
    val simulacrumVersion = "1.0.1"
<<<<<<< HEAD
    val circeVersion = "0.14.3"
    val quivr4sVersion = "ef14fe2"  // scala-steward:off
    val protobufSpecsVersion = "7d2ba5c" // scala-steward:off
=======
    val circeVersion = "0.14.4"
    val quivr4sVersion = "ef14fe2" // scala-steward:off
    val protobufSpecsVersion = "c920f90" // scala-steward:off
>>>>>>> ce4c039a
    val mUnitTeVersion = "0.7.29"
  }

  val catsSlf4j: ModuleID =
    "org.typelevel" %% "log4cats-slf4j" % "2.4.0"

  val circe: Seq[ModuleID] = Seq(
    "io.circe" %% "circe-core"    % circeVersion,
    "io.circe" %% "circe-parser"  % circeVersion,
    "io.circe" %% "circe-generic" % circeVersion
  )

  val scalacheck: Seq[ModuleID] = Seq(
    "org.scalacheck"    %% "scalacheck"      % "1.17.0",
    "org.scalatestplus" %% "scalacheck-1-14" % "3.2.2.0"
  )

  val scalamock: Seq[ModuleID] = Seq(
    "org.scalamock" %% "scalamock" % "5.2.0"
  )

  val scalatest: Seq[ModuleID] = Seq(
    "org.scalatest"    %% "scalatest"                     % "3.2.15",
    "com.ironcorelabs" %% "cats-scalatest"                % "3.1.1",
    "org.typelevel"    %% "cats-effect-testing-scalatest" % "1.5.0"
  )

  val mUnitTest: Seq[ModuleID] = Seq(
    "org.scalameta" %% "munit"                   % mUnitTeVersion,
    "org.scalameta" %% "munit-scalacheck"        % mUnitTeVersion,
    "org.typelevel" %% "munit-cats-effect-3"     % "1.0.7",
    "org.typelevel" %% "scalacheck-effect-munit" % "1.0.4"
  )

  val newType: Seq[ModuleID] = Seq(
    "io.estatico" %% "newtype" % "0.4.4"
  )

  val cats: Seq[ModuleID] = Seq(
    "org.typelevel" %% "cats-core" % catsCoreVersion,
    "org.typelevel" %% "mouse"     % "1.2.1"
  )

  val simulacrum: Seq[ModuleID] = Seq(
    "org.typelevel" %% "simulacrum" % simulacrumVersion
  )

  val scodec: Seq[ModuleID] = Seq(
    "org.scodec" %% "scodec-core" % "1.11.10",
    "org.scodec" %% "scodec-bits" % "1.1.36",
    "org.scodec" %% "scodec-cats" % "1.2.0"
  )

  val protobufSpecs: Seq[ModuleID] = Seq(
    "com.github.Topl" % "protobuf-specs" % protobufSpecsVersion
  )

  val quivr4s: Seq[ModuleID] = Seq(
    "com.github.Topl" % "quivr4s" % quivr4sVersion
  )

  object Crypto {

    lazy val sources: Seq[ModuleID] =
      Seq("org.bouncycastle" % "bcprov-jdk18on" % "1.72") ++
      scodec ++
      newType ++
      cats ++
      simulacrum

    lazy val tests: Seq[ModuleID] =
      (
        circe ++
          scalatest ++
          scalamock ++
          scalacheck
      )
        .map(_ % Test)
  }

  object BramblSdk {

    lazy val sources: Seq[ModuleID] =
      quivr4s

    lazy val tests: Seq[ModuleID] =
      (
        quivr4s.map(_ classifier ("tests")) ++
          mUnitTest ++
          scalamock
      ).map(_ % Test)
  }
}<|MERGE_RESOLUTION|>--- conflicted
+++ resolved
@@ -6,15 +6,9 @@
   object Versions {
     val catsCoreVersion = "2.9.0"
     val simulacrumVersion = "1.0.1"
-<<<<<<< HEAD
-    val circeVersion = "0.14.3"
-    val quivr4sVersion = "ef14fe2"  // scala-steward:off
-    val protobufSpecsVersion = "7d2ba5c" // scala-steward:off
-=======
     val circeVersion = "0.14.4"
     val quivr4sVersion = "ef14fe2" // scala-steward:off
-    val protobufSpecsVersion = "c920f90" // scala-steward:off
->>>>>>> ce4c039a
+    val protobufSpecsVersion = "e08d4b2" // scala-steward:off
     val mUnitTeVersion = "0.7.29"
   }
 
