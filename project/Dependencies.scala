import Dependencies.Versions._
import sbt._

object Dependencies {

  object Versions {
    val catsCoreVersion = "2.9.0"
    val simulacrumVersion = "1.0.1"
    val circeVersion = "0.14.5"
    val protobufSpecsVersion = "2.0.0-alpha2+8-78441406-SNAPSHOT"
    val mUnitTeVersion = "0.7.29"
  }

  val catsSlf4j: ModuleID =
    "org.typelevel" %% "log4cats-slf4j" % "2.4.0"

  val circe: Seq[ModuleID] = Seq(
    "io.circe" %% "circe-core"    % circeVersion,
    "io.circe" %% "circe-parser"  % circeVersion,
    "io.circe" %% "circe-generic" % circeVersion
  )

  val scalacheck: Seq[ModuleID] = Seq(
    "org.scalacheck"    %% "scalacheck"      % "1.17.0",
    "org.scalatestplus" %% "scalacheck-1-16" % "3.2.14.0"
  )

  def scalamock(v: Option[(Long, Long)]): Seq[ModuleID] =
    Seq(v match {
      case Some((2, 13)) =>
        "org.scalamock" %% "scalamock" % "5.2.0"
      case _ =>
        "eu.monniot" %% "scala3mock" % "0.1.1"
    })

  def scalatest(v: Option[(Long, Long)]): Seq[ModuleID] = Seq(
    "org.scalatest" %% "scalatest" % "3.2.16",
    v match {
      case Some((2, 13)) =>
        "com.ironcorelabs" %% "cats-scalatest" % "3.1.1"
      case _ =>
        "com.ironcorelabs" %% "cats-scalatest" % "4.0.0"
    },
    "org.typelevel" %% "cats-effect-testing-scalatest" % "1.5.0"
  )

  val mUnitTest: Seq[ModuleID] = Seq(
    "org.scalameta" %% "munit"                   % mUnitTeVersion,
    "org.scalameta" %% "munit-scalacheck"        % mUnitTeVersion,
    "org.typelevel" %% "munit-cats-effect-3"     % "1.0.7",
    "org.typelevel" %% "scalacheck-effect-munit" % "1.0.4"
  )

  val cats: Seq[ModuleID] = Seq(
    "org.typelevel" %% "cats-core"   % catsCoreVersion,
    "org.typelevel" %% "mouse"       % "1.2.1",
    "org.typelevel" %% "cats-free"   % catsCoreVersion,
<<<<<<< HEAD
    "org.typelevel" %% "cats-effect" % "3.4.8"
=======
    "org.typelevel" %% "cats-effect" % "3.4.11"
  )

  val simulacrum: Seq[ModuleID] = Seq(
    "org.typelevel" %% "simulacrum" % simulacrumVersion
>>>>>>> 3922f851
  )

  val protobufSpecs: Seq[ModuleID] = Seq(
    "co.topl" %% "protobuf-fs2" % protobufSpecsVersion
  )

  val sqlite: Seq[ModuleID] = Seq(
    "org.xerial" % "sqlite-jdbc" % "3.42.0.0"
  )

  object Crypto {

    lazy val sources: Seq[ModuleID] =
      Seq("org.bouncycastle" % "bcprov-jdk18on" % "1.76") ++
      circe ++
      cats

    def tests(v: Option[(Long, Long)]): Seq[ModuleID] =
      (
        scalatest(v) ++
          scalamock(v) ++
          scalacheck
      )
        .map(_ % Test)
  }

  object BramblSdk {

    lazy val sources: Seq[ModuleID] = Dependencies.protobufSpecs

    def tests(v: Option[(Long, Long)]): Seq[ModuleID] =
      (
        mUnitTest ++
<<<<<<< HEAD
          scalamock(v)
=======
          scalamock
>>>>>>> 3922f851
      ).map(_ % Test)
  }

  object ServiceKit {

    lazy val sources: Seq[ModuleID] = sqlite

    lazy val tests: Seq[ModuleID] = (
      mUnitTest ++ sqlite
    ).map(_ % Test)
  }

  object Quivr4s {

    lazy val sources: Seq[ModuleID] = Dependencies.protobufSpecs

    lazy val tests: Seq[ModuleID] = (
      mUnitTest
    ).map(_ % Test)
  }
}<|MERGE_RESOLUTION|>--- conflicted
+++ resolved
@@ -55,15 +55,7 @@
     "org.typelevel" %% "cats-core"   % catsCoreVersion,
     "org.typelevel" %% "mouse"       % "1.2.1",
     "org.typelevel" %% "cats-free"   % catsCoreVersion,
-<<<<<<< HEAD
-    "org.typelevel" %% "cats-effect" % "3.4.8"
-=======
     "org.typelevel" %% "cats-effect" % "3.4.11"
-  )
-
-  val simulacrum: Seq[ModuleID] = Seq(
-    "org.typelevel" %% "simulacrum" % simulacrumVersion
->>>>>>> 3922f851
   )
 
   val protobufSpecs: Seq[ModuleID] = Seq(
@@ -97,11 +89,7 @@
     def tests(v: Option[(Long, Long)]): Seq[ModuleID] =
       (
         mUnitTest ++
-<<<<<<< HEAD
           scalamock(v)
-=======
-          scalamock
->>>>>>> 3922f851
       ).map(_ % Test)
   }
 
