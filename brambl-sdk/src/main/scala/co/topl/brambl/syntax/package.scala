--- conflicted
+++ resolved
@@ -6,9 +6,5 @@
     with TransactionSyntax
     with GroupPolicySyntax
     with SeriesPolicySyntax
-<<<<<<< HEAD
-    with AssetIdSyntax {}
-=======
     with BoxValueSyntax
-    with Int128Syntax {}
->>>>>>> 9a1e0dd2
+    with Int128Syntax {}