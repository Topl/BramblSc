package co.topl.brambl.validation

import cats.Applicative
import cats.data.{Chain, NonEmptyChain, Validated, ValidatedNec}
import cats.implicits._
import co.topl.brambl.common.ContainsImmutable.ContainsImmutableTOps
import co.topl.brambl.common.ContainsImmutable.instances._
<<<<<<< HEAD
import co.topl.brambl.models.TransactionOutputAddress
=======
import co.topl.brambl.models.{SeriesId, TransactionOutputAddress}
import co.topl.brambl.models.Datum.GroupPolicy
import co.topl.brambl.models.{SeriesId, TransactionOutputAddress}
>>>>>>> da466b87
import co.topl.brambl.models.box._
import co.topl.brambl.models.transaction.{IoTransaction, SpentTransactionOutput, UnspentTransactionOutput}
import co.topl.brambl.syntax._
import co.topl.brambl.validation.algebras.TransactionSyntaxVerifier
import quivr.models.{Int128, Proof, Proposition}
import scala.util.Try

object TransactionSyntaxInterpreter {

  final val MaxDataLength = 15360

  def make[F[_]: Applicative](): TransactionSyntaxVerifier[F] = new TransactionSyntaxVerifier[F] {

    override def validate(t: IoTransaction): F[Either[NonEmptyChain[TransactionSyntaxError], IoTransaction]] =
      validators
        .foldMap(_ apply t)
        .toEither
        .as(t)
        .pure[F]
  }

  private val validators: Chain[IoTransaction => ValidatedNec[TransactionSyntaxError, Unit]] =
    Chain(
      nonEmptyInputsValidation,
      distinctInputsValidation,
      maximumOutputsCountValidation,
      nonNegativeTimestampValidation,
      scheduleValidation,
      positiveOutputValuesValidation,
      sufficientFundsValidation,
      attestationValidation,
      dataLengthValidation,
      assetEqualFundsValidation,
      groupEqualFundsValidation,
      seriesEqualFundsValidation,
      assetNoRepeatedUtxosValidation,
      mintingValidation
    )

  /**
   * Verify that this transaction contains at least one input
   */
  private def nonEmptyInputsValidation(
    transaction: IoTransaction
  ): ValidatedNec[TransactionSyntaxError, Unit] =
    Validated.condNec(transaction.inputs.nonEmpty, (), TransactionSyntaxError.EmptyInputs)

  /**
   * Verify that this transaction does not spend the same box more than once
   */
  private def distinctInputsValidation(
    transaction: IoTransaction
  ): ValidatedNec[TransactionSyntaxError, Unit] =
    NonEmptyChain
      .fromSeq(
        transaction.inputs
          .groupBy(_.address)
          .collect {
            case (knownIdentifier, inputs) if inputs.size > 1 =>
              TransactionSyntaxError.DuplicateInput(knownIdentifier)
          }
          .toSeq
      )
      .fold(().validNec[TransactionSyntaxError])(_.invalid[Unit])

  /**
   * Verify that this transaction does not contain too many outputs.  A transaction's outputs are referenced by index,
   * but that index must be a Short value.
   */
  private def maximumOutputsCountValidation(
    transaction: IoTransaction
  ): ValidatedNec[TransactionSyntaxError, Unit] =
    Validated.condNec(transaction.outputs.size < Short.MaxValue, (), TransactionSyntaxError.ExcessiveOutputsCount)

  /**
   * Verify that the timestamp of the transaction is positive (greater than or equal to 0).  Transactions _can_ be created
   * in the past.
   */
  private def nonNegativeTimestampValidation(
    transaction: IoTransaction
  ): ValidatedNec[TransactionSyntaxError, Unit] =
    Validated.condNec(
      transaction.datum.event.schedule.timestamp >= 0,
      (),
      TransactionSyntaxError.InvalidTimestamp(transaction.datum.event.schedule.timestamp)
    )

  /**
   * Verify that the schedule of the timestamp contains valid minimum and maximum slot values
   */
  private def scheduleValidation(
    transaction: IoTransaction
  ): ValidatedNec[TransactionSyntaxError, Unit] =
    Validated.condNec(
      transaction.datum.event.schedule.max >= transaction.datum.event.schedule.min &&
      transaction.datum.event.schedule.min >= 0,
      (),
      TransactionSyntaxError.InvalidSchedule(transaction.datum.event.schedule)
    )

  /**
   * Verify that each transaction output contains a positive quantity (where applicable)
   */
  private def positiveOutputValuesValidation(
    transaction: IoTransaction
  ): ValidatedNec[TransactionSyntaxError, Unit] =
    transaction.outputs
      .foldMap[ValidatedNec[TransactionSyntaxError, Unit]](output =>
        (output.value.value match {
          case Value.Value.Lvl(v)  => BigInt(v.quantity.value.toByteArray).some
          case Value.Value.Topl(v) => BigInt(v.quantity.value.toByteArray).some
          case Value.Value.Asset(Value.Asset(_, _, Int128(q, _), _, _, _, _, _, _, _)) => BigInt(q.toByteArray).some
          case _                                                                       => none
        }).foldMap((quantity: BigInt) =>
          Validated
            .condNec(
              quantity > BigInt(0),
              (),
              TransactionSyntaxError.NonPositiveOutputValue(output.value): TransactionSyntaxError
            )
        )
      )

  /**
   * Ensure the input value quantities exceed or equal the (non-minting) output value quantities
   */
  private def sufficientFundsValidation(
    transaction: IoTransaction
  ): ValidatedNec[TransactionSyntaxError, Unit] =
    quantityBasedValidation(transaction) { f =>
      val filteredInputs = transaction.inputs.map(_.value.value).filter(f.isDefinedAt)
      val filteredOutputs = transaction.outputs.map(_.value.value).filter(f.isDefinedAt)
      val inputsSum = filteredInputs.map(f).sumAll
      val outputsSum = filteredOutputs.map(f).sumAll
      Validated.condNec(
        inputsSum >= outputsSum,
        (),
        TransactionSyntaxError.InsufficientInputFunds(
          filteredInputs.toList,
          filteredOutputs.toList
        ): TransactionSyntaxError
      )
    }

  /**
   * Perform validation based on the quantities of boxes grouped by type
   *
   * @param f an extractor function which retrieves a BigInt from a Box.Value
   */
  private def quantityBasedValidation(transaction: IoTransaction)(
    f: PartialFunction[Value.Value, BigInt] => ValidatedNec[TransactionSyntaxError, Unit]
  ): ValidatedNec[TransactionSyntaxError, Unit] =
    NonEmptyChain(
      // Extract all Token values and their quantities
      f { case Value.Value.Lvl(v) => BigInt(v.quantity.value.toByteArray) },
      f { case Value.Value.Topl(v) => BigInt(v.quantity.value.toByteArray) }
      // Extract all Token Asset values and their quantities. TODO
    ).combineAll

  /**
   * Validates that the attestations for each of the transaction's inputs are valid
   */
  private def attestationValidation(
    transaction: IoTransaction
  ): ValidatedNec[TransactionSyntaxError, Unit] =
    transaction.inputs
      .map(input =>
        input.attestation.value match {
          case Attestation.Value.Predicate(Attestation.Predicate(lock, responses, _)) =>
            predicateLockProofTypeValidation(lock, responses)
          // TODO: There is no validation for Attestation types other than Predicate for now
          case _ => ().validNec[TransactionSyntaxError]
        }
      )
      .combineAll

  /**
   * Validates that the proofs associated with each proposition matches the expected _type_ for a Predicate Attestation
   *
   * (i.e. a DigitalSignature Proof that is associated with a HeightRange Proposition, this validation will fail)
   *
   * Preconditions: lock.challenges.length <= responses.length
   */
  private def predicateLockProofTypeValidation(
    lock:      Lock.Predicate,
    responses: Seq[Proof]
  ): ValidatedNec[TransactionSyntaxError, Unit] =
    (lock.challenges zip responses)
      // TODO: Fix `.getRevealed`
      .map(challenge => proofTypeMatch(challenge._1.getRevealed, challenge._2))
      .combineAll

  /**
   * Validate that the type of Proof matches the type of the given Proposition
   * A Proof.Value.Empty type is considered valid for all Proposition types
   */
  private def proofTypeMatch(proposition: Proposition, proof: Proof): ValidatedNec[TransactionSyntaxError, Unit] =
    (proposition.value, proof.value) match {
      case (_, Proof.Value.Empty) =>
        ().validNec[TransactionSyntaxError] // Empty proofs are valid for all Proposition types
      case (Proposition.Value.Locked(_), Proof.Value.Locked(_)) => ().validNec[TransactionSyntaxError]
      case (Proposition.Value.Digest(_), Proof.Value.Digest(_)) => ().validNec[TransactionSyntaxError]
      case (Proposition.Value.DigitalSignature(_), Proof.Value.DigitalSignature(_)) =>
        ().validNec[TransactionSyntaxError]
      case (Proposition.Value.HeightRange(_), Proof.Value.HeightRange(_)) => ().validNec[TransactionSyntaxError]
      case (Proposition.Value.TickRange(_), Proof.Value.TickRange(_))     => ().validNec[TransactionSyntaxError]
      case (Proposition.Value.ExactMatch(_), Proof.Value.ExactMatch(_))   => ().validNec[TransactionSyntaxError]
      case (Proposition.Value.LessThan(_), Proof.Value.LessThan(_))       => ().validNec[TransactionSyntaxError]
      case (Proposition.Value.GreaterThan(_), Proof.Value.GreaterThan(_)) => ().validNec[TransactionSyntaxError]
      case (Proposition.Value.EqualTo(_), Proof.Value.EqualTo(_))         => ().validNec[TransactionSyntaxError]
      case (Proposition.Value.Threshold(_), Proof.Value.Threshold(_))     => ().validNec[TransactionSyntaxError]
      case (Proposition.Value.Not(_), Proof.Value.Not(_))                 => ().validNec[TransactionSyntaxError]
      case (Proposition.Value.And(_), Proof.Value.And(_))                 => ().validNec[TransactionSyntaxError]
      case (Proposition.Value.Or(_), Proof.Value.Or(_))                   => ().validNec[TransactionSyntaxError]
      case _ => TransactionSyntaxError.InvalidProofType(proposition, proof).invalidNec[Unit]
    }

  /**
   * DataLengthValidation validates approved transaction data length, includes proofs
   * @see [[https://topl.atlassian.net/browse/BN-708]]
   * @param transaction transaction
   * @return
   */
  private def dataLengthValidation(
    transaction: IoTransaction
  ): ValidatedNec[TransactionSyntaxError, Unit] =
    Validated.condNec(
      transaction.immutable.value.size <= MaxDataLength,
      (),
      TransactionSyntaxError.InvalidDataLength
    )

  /**
   * AssetEqualFundsValidation For each asset: input assets + minted assets == output asset
   * @param transaction - transaction
   * @return
   */
  private def assetEqualFundsValidation(transaction: IoTransaction): ValidatedNec[TransactionSyntaxError, Unit] = {
    val inputAssets = transaction.inputs.filter(_.value.value.isAsset).map(_.value.value)
    val outputAssets = transaction.outputs.filter(_.value.value.isAsset).map(_.value.value)

    def groupGivenMintedStatements(stm: AssetMintingStatement) =
      transaction.inputs
        .filter(_.address == stm.groupTokenUtxo)
        .filter(_.value.value.isGroup)
        .map(_.value.getGroup)
        .headOption

    def seriesGivenMintedStatements(mintedAsset: AssetMintingStatement) =
      transaction.inputs
        .filter(_.address == mintedAsset.seriesTokenUtxo)
        .filter(_.value.value.isSeries)
        .map(_.value.getSeries)
        .headOption

    val mintedAsset = transaction.mintingStatements.map { stm =>
      val series = seriesGivenMintedStatements(stm)
      Value.defaultInstance
        .withAsset(
          Value.Asset(
            groupId = groupGivenMintedStatements(stm).map(_.groupId),
            seriesId = series.map(_.seriesId),
            quantity = stm.quantity,
            fungibility = series.map(_.fungibility).getOrElse(FungibilityType.GROUP_AND_SERIES)
          )
        )
        .value
    }

    def tupleAndGroup(s: Seq[Value.Value]): Try[Map[ValueTypeIdentifier, BigInt]] =
      Try {
        s.map(value => (value.typeIdentifier, value.quantity: BigInt))
          .groupBy(_._1)
          .view
          .mapValues(_.map(_._2).sum)
          .toMap
      }

    val res = for {
      input  <- tupleAndGroup(inputAssets).toEither
      minted <- tupleAndGroup(mintedAsset).toEither
      output <- tupleAndGroup(outputAssets).toEither
      keySetResult = input.keySet ++ minted.keySet == output.keySet
      compareResult = output.keySet.forall(k =>
        input.getOrElse(k, 0: BigInt) + minted.getOrElse(k, 0) == output.getOrElse(k, 0)
      )
    } yield (keySetResult && compareResult)

    Validated.condNec(
      res.map(_ == true).getOrElse(false),
      (),
      TransactionSyntaxError.InsufficientInputFunds(
        transaction.inputs.map(_.value.value).toList,
        transaction.outputs.map(_.value.value).toList
      )
    )

  }

  /**
   * GroupEqualFundsValidation
   *
   *  - Check Moving Constructor Tokens: Let 'g' be a group identifier, then the number of Group Constructor Tokens with group identifier 'g'
   *    in the input is equal to the quantity of Group Constructor Tokens with identifier 'g' in the output.
   *  - Check Minting Constructor Tokens: Let 'g' be a group identifier and 'p' the group policy whose digest is equal to 'g', a transaction is valid only if the all of the following statements are true:
   *   - The policy 'p' is attached to the transaction.
   *   - The number of group constructor tokens with identifier 'g' in the output of the transaction is strictly bigger than 0.
   *   - The registration UTXO referenced in 'p' is present in the inputs and contains LVLs.
   *
   * @param transaction - transaction
   * @return
   */
  private def groupEqualFundsValidation(transaction: IoTransaction): ValidatedNec[TransactionSyntaxError, Unit] = {

    val groupsIn = transaction.inputs.filter(_.value.value.isGroup).map(_.value.getGroup)
    val groupsOut = transaction.outputs.filter(_.value.value.isGroup).map(_.value.getGroup)

    val gIds =
      groupsIn.groupBy(_.groupId).keySet ++
      groupsOut.groupBy(_.groupId).keySet ++
      transaction.groupPolicies.map(_.event.computeId).toSet

    val res = gIds.forall { gId =>
      if (!transaction.groupPolicies.map(_.event.computeId).contains(gId)) {
        groupsIn.filter(_.groupId == gId).map(_.quantity: BigInt).sum ==
          groupsOut.filter(_.groupId == gId).map(_.quantity: BigInt).sum
      } else {
        groupsOut.filter(_.groupId == gId).map(_.quantity: BigInt).sum > 0
      }
    }

    Validated.condNec(
      res,
      (),
      TransactionSyntaxError.InsufficientInputFunds(
        transaction.inputs.map(_.value.value).toList,
        transaction.outputs.map(_.value.value).toList
      )
    )

  }

  /**
<<<<<<< HEAD
   * Asset, Group ans Series,  No Repeated Utxos Validation
=======
   * SeriesEqualFundsValidation
   *  - Check Moving Series Tokens: Let s be a series identifier, then the number of Series Constructor Tokens with group identifier s
   * in the input is equal to the number of the number of Series Constructor Tokens with identifier s in the output.
   *  - Check Minting Constructor Tokens: Let s be a series identifier and p the series policy whose digest is equal to s, all of the following statements are true:
   *    The policy p is attached to the transaction.
   *    The number of series constructor tokens with identifiers in the output of the transaction is strictly bigger than 0.
   *    The registration UTXO referenced in p is present in the inputs and contains LVLs.
   *
   * @param transaction
   * @return
   */
  private def seriesEqualFundsValidation(transaction: IoTransaction): ValidatedNec[TransactionSyntaxError, Unit] = {

    val seriesIn = transaction.inputs.filter(_.value.value.isSeries).map(_.value.getSeries)
    val seriesOut = transaction.outputs.filter(_.value.value.isSeries).map(_.value.getSeries)

    val sIds =
      seriesIn.groupBy(_.seriesId).keySet ++
      seriesOut.groupBy(_.seriesId).keySet ++
      transaction.seriesPolicies.map(_.event.computeId).toSet

    val res = sIds.forall { sId =>
      if (!transaction.seriesPolicies.map(_.event.computeId).contains(sId)) {
        seriesIn.filter(_.seriesId == sId).map(_.quantity: BigInt).sum ==
          seriesOut.filter(_.seriesId == sId).map(_.quantity: BigInt).sum
      } else {
        seriesOut.filter(_.seriesId == sId).map(_.quantity: BigInt).sum > 0
      }
    }

    Validated.condNec(
      res,
      (),
      TransactionSyntaxError.InsufficientInputFunds(
        transaction.inputs.map(_.value.value).toList,
        transaction.outputs.map(_.value.value).toList
      )
    )

  }

  /**
   * Asset No Repeated Utxos Validation
>>>>>>> da466b87
   * - For all assets minting statement ams1, ams2, ...,  Should not contain repeated UTXOs
   * - For all group/series policies gp1, gp2, ..., ++ sp1, sp2, ..., Should not contain repeated UTXOs
   *
   * @param transaction - transaction
   * @return
   */
  private def assetNoRepeatedUtxosValidation(transaction: IoTransaction): ValidatedNec[TransactionSyntaxError, Unit] =
    NonEmptyChain
      .fromSeq {
        val mintingStatementsValidation = transaction.mintingStatements
          .flatMap(stm => Seq(stm.groupTokenUtxo, stm.seriesTokenUtxo))
          .groupBy(identity)
          .collect {
            case (address, seqAddresses) if seqAddresses.size > 1 =>
              TransactionSyntaxError.DuplicateInput(address)
          }
          .toSeq

        val policiesValidation =
          (transaction.groupPolicies.map(_.event.registrationUtxo) ++ transaction.seriesPolicies
            .map(_.event.registrationUtxo))
            .groupBy(identity)
            .collect {
              case (address, seqAddresses) if seqAddresses.size > 1 =>
                TransactionSyntaxError.DuplicateInput(address)
            }
            .toSeq

        policiesValidation ++ mintingStatementsValidation
      }
      .fold(().validNec[TransactionSyntaxError])(_.invalid[Unit])

  private def mintingInputsProjection(transaction: IoTransaction): Seq[SpentTransactionOutput] =
    transaction.inputs.filter { stxo =>
      !stxo.value.value.isTopl &&
      !stxo.value.value.isAsset &&
      (!stxo.value.value.isLvl || (transaction.groupPolicies.exists(
        _.event.registrationUtxo == stxo.address
      ) || transaction.seriesPolicies.exists(_.event.registrationUtxo == stxo.address)))
    }

  private def mintingOutputsProjection(transaction: IoTransaction): Seq[UnspentTransactionOutput] = {
    val groupIdsOnMintedStatements =
      transaction.inputs
        .filter(_.value.value.isGroup)
        .filter(sto => transaction.mintingStatements.map(_.groupTokenUtxo).contains(sto.address))
        .map(_.value.getGroup.groupId)

    val seriesIdsOnMintedStatements =
      transaction.inputs
        .filter(_.value.value.isSeries)
        .filter(sto => transaction.mintingStatements.map(_.seriesTokenUtxo).contains(sto.address))
        .map(_.value.getSeries.seriesId)

    transaction.outputs.filter { utxo =>
      !utxo.value.value.isLvl &&
      !utxo.value.value.isTopl &&
      (!utxo.value.value.isGroup || transaction.groupPolicies
        .map(_.event.computeId)
        .contains(utxo.value.getGroup.groupId)) &&
      (!utxo.value.value.isSeries || transaction.seriesPolicies
        .map(_.event.computeId)
        .contains(utxo.value.getSeries.seriesId)) &&
      (!utxo.value.value.isAsset || (utxo.value.getAsset.groupId.exists(
        groupIdsOnMintedStatements.contains
      ) && utxo.value.getAsset.seriesId.exists(seriesIdsOnMintedStatements.contains)))
    }
  }

  private def mintingValidation(transaction: IoTransaction) = {
    val projectedTransaction = transaction
      .withInputs(mintingInputsProjection(transaction))
      .withOutputs(mintingOutputsProjection(transaction))

    val groups = projectedTransaction.outputs.filter(_.value.value.isGroup).map(_.value.getGroup)
    val series = projectedTransaction.outputs.filter(_.value.value.isSeries).map(_.value.getSeries)
    val assets = projectedTransaction.outputs.filter(_.value.value.isAsset).map(_.value.getAsset)

    def registrationInPolicyContainsLvls(registrationUtxo: TransactionOutputAddress): Boolean =
      projectedTransaction.inputs.exists { stxo =>
        stxo.value.value.isLvl &&
        stxo.value.getLvl.quantity > 0 &&
        stxo.address == registrationUtxo
      }

    val validGroups = groups.forall { group =>
      transaction.groupPolicies.exists { policy =>
        policy.event.computeId == group.groupId &&
        registrationInPolicyContainsLvls(policy.event.registrationUtxo)
      } &&
      group.quantity > 0
    }

    val validSeries = series.forall { series =>
      transaction.seriesPolicies.exists { policy =>
        policy.event.computeId == series.seriesId &&
        registrationInPolicyContainsLvls(policy.event.registrationUtxo) &&
        series.quantity > 0
      }
    }

    /**
     * Let sIn be the total number of series constructor tokens with identifier in the input,
     * sOut the total number of series constructor tokens with identifier in the output,
     * and burned the number of where the referenced series specifies a token supply, then we have:
     * sIn - burned = sOut
     */
    val validAssets = transaction.mintingStatements.forall { ams =>
      val maybeSeries: Option[Value.Series] =
        transaction.inputs
          .filter(_.value.value.isSeries)
          .filter(_.address == ams.seriesTokenUtxo)
          .map(_.value.getSeries)
          .headOption

      maybeSeries match {
        case Some(s) =>
          s.tokenSupply match {
            case Some(tokenSupplied) =>
              val sIn = transaction.inputs
                .filter(_.value.value.isSeries)
                .filter(_.value.getSeries.seriesId == s.seriesId)
                .map(_.value.getSeries.quantity: BigInt)
                .sum

              val sOut =
                transaction.outputs
                  .filter(_.value.value.isSeries)
                  .filter(_.value.getSeries.seriesId == s.seriesId)
                  .map(_.value.getSeries.quantity: BigInt)
                  .sum

              val burned = sIn - sOut

              // all asset minting statements quantity with the same series id
              def quantity(s: Value.Series) = transaction.mintingStatements.map { ams =>
                val filterSeries = transaction.inputs
                  .filter(_.address == ams.seriesTokenUtxo)
                  .filter(_.value.value.isSeries)
                  .map(_.value.getSeries)
                  .filter(_.seriesId == s.seriesId)
                if (filterSeries.isEmpty) BigInt(0) else ams.quantity: BigInt
              }

              (ams.quantity: BigInt) <= s.quantity * tokenSupplied &&
              (ams.quantity: BigInt) % tokenSupplied == 0 &&
              burned * tokenSupplied == quantity(s).sum

            case None => true
          }
        case None => false
      }
    }

    Validated.condNec(
      validGroups && validSeries && validAssets,
      (),
      TransactionSyntaxError.InsufficientInputFunds(
        transaction.inputs.map(_.value.value).toList,
        transaction.outputs.map(_.value.value).toList
      )
    )

  }
}<|MERGE_RESOLUTION|>--- conflicted
+++ resolved
@@ -5,13 +5,10 @@
 import cats.implicits._
 import co.topl.brambl.common.ContainsImmutable.ContainsImmutableTOps
 import co.topl.brambl.common.ContainsImmutable.instances._
-<<<<<<< HEAD
 import co.topl.brambl.models.TransactionOutputAddress
-=======
 import co.topl.brambl.models.{SeriesId, TransactionOutputAddress}
 import co.topl.brambl.models.Datum.GroupPolicy
 import co.topl.brambl.models.{SeriesId, TransactionOutputAddress}
->>>>>>> da466b87
 import co.topl.brambl.models.box._
 import co.topl.brambl.models.transaction.{IoTransaction, SpentTransactionOutput, UnspentTransactionOutput}
 import co.topl.brambl.syntax._
@@ -355,9 +352,6 @@
   }
 
   /**
-<<<<<<< HEAD
-   * Asset, Group ans Series,  No Repeated Utxos Validation
-=======
    * SeriesEqualFundsValidation
    *  - Check Moving Series Tokens: Let s be a series identifier, then the number of Series Constructor Tokens with group identifier s
    * in the input is equal to the number of the number of Series Constructor Tokens with identifier s in the output.
@@ -379,8 +373,18 @@
       seriesOut.groupBy(_.seriesId).keySet ++
       transaction.seriesPolicies.map(_.event.computeId).toSet
 
+    val sIdsOnMintingStatements = {
+      val sIdsAddress = transaction.mintingStatements.map(_.seriesTokenUtxo)
+      transaction.inputs
+        .filter(sto => sIdsAddress.contains(sto.address))
+        .filter(_.value.value.isSeries)
+        .map(_.value.getSeries.seriesId)
+    }
+
     val res = sIds.forall { sId =>
-      if (!transaction.seriesPolicies.map(_.event.computeId).contains(sId)) {
+      if (sIdsOnMintingStatements.contains(sId)) {
+        seriesOut.filter(_.seriesId == sId).map(_.quantity: BigInt).sum >= 0
+      } else if (!transaction.seriesPolicies.map(_.event.computeId).contains(sId)) {
         seriesIn.filter(_.seriesId == sId).map(_.quantity: BigInt).sum ==
           seriesOut.filter(_.seriesId == sId).map(_.quantity: BigInt).sum
       } else {
@@ -400,8 +404,7 @@
   }
 
   /**
-   * Asset No Repeated Utxos Validation
->>>>>>> da466b87
+   * Asset, Group and Series,  No Repeated Utxos Validation
    * - For all assets minting statement ams1, ams2, ...,  Should not contain repeated UTXOs
    * - For all group/series policies gp1, gp2, ..., ++ sp1, sp2, ..., Should not contain repeated UTXOs
    *
